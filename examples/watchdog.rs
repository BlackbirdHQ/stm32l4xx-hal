--- conflicted
+++ resolved
@@ -56,15 +56,11 @@
         writeln!(hstdout, "Good bye!").unwrap();
     }
 
-<<<<<<< HEAD
-    loop {}
-=======
     watchdog.feed();
     writeln!(hstdout, "Good bye!").unwrap();
     loop {
         continue;
     }
->>>>>>> 5fce562d
 }
 
 #[exception]
