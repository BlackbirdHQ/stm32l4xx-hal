//! Test the serial interface with the frame DMA engine in RTIC. This will echo frames sent to the
//! board via the debuggers VCP.
//!
//! This is tested on Nucleo-64 STM32L412 over the debuggers VCP.
//!
//! This example only compiles for some targets so it is not part of the CI for now.

#![deny(unsafe_code)]
// #![deny(warnings)]
#![no_main]
#![no_std]

use hal::{
<<<<<<< HEAD
    dma::{self, consts, DMAFrame, FrameReader, FrameSender},
    flash::FlashVariant,
=======
    dma::{self, DMAFrame, FrameReader, FrameSender},
>>>>>>> 5fce562d
    prelude::*,
    rcc::{ClockSecuritySystem, CrystalBypass, MsiFreq},
    serial::{self, Config, Serial},
};
use heapless::{
    pool,
    pool::singleton::{Box, Pool},
};
use panic_halt as _;
use rtic::app;
use stm32l4xx_hal as hal;

// The pool gives out `Box<DMAFrame>`s that can hold 8 bytes
pool!(
    #[allow(non_upper_case_globals)]
    SerialDMAPool: DMAFrame<8>
);

#[app(device = stm32l4xx_hal::stm32, peripherals = true)]
const APP: () = {
    struct Resources {
        rx: serial::Rx<hal::stm32::USART2>,
        frame_reader: FrameReader<Box<SerialDMAPool>, dma::dma1::C6, 8>,
        frame_sender: FrameSender<Box<SerialDMAPool>, dma::dma1::C7, 8>,
    }

    #[init]
    fn init(cx: init::Context) -> init::LateResources {
        static mut MEMORY: [u8; 1024] = [0; 1024];

        // increase the capacity of the pool by ~8 blocks
        SerialDMAPool::grow(MEMORY);

        let dp = cx.device;

        let mut flash = dp.FLASH.constrain(FlashVariant::Size256KB);
        let mut rcc = dp.RCC.constrain();
        let mut pwr = dp.PWR.constrain(&mut rcc.apb1r1);
        let mut gpioa = dp.GPIOA.split(&mut rcc.ahb2);

        // Set the clocks to 80 MHz
        let clocks = rcc
            .cfgr
            .lse(CrystalBypass::Disable, ClockSecuritySystem::Disable)
            .msi(MsiFreq::RANGE4M)
            .sysclk(80.mhz())
            .freeze(&mut flash.acr, &mut pwr);

        // USART2 pins
        let tx2 = gpioa.pa2.into_af7(&mut gpioa.moder, &mut gpioa.afrl);
        let rx2 = gpioa.pa3.into_af7(&mut gpioa.moder, &mut gpioa.afrl);

        // We will listen for the character `a`, this can be changed to any character such as `\0`
        // if using COBS encoding, or `\n` if using string encoding.
        let mut serial = Serial::usart2(
            dp.USART2,
            (tx2, rx2),
            Config::default()
                .baudrate(115_200.bps())
                .character_match(b'a'),
            clocks,
            &mut rcc.apb1r1,
        );
        serial.listen(serial::Event::CharacterMatch);
        let (serial_tx, serial_rx) = serial.split();

        let channels = dp.DMA1.split(&mut rcc.ahb1);
        let mut dma_ch6 = channels.6;
        let mut dma_ch7 = channels.7;
        dma_ch6.listen(dma::Event::TransferComplete);
        dma_ch7.listen(dma::Event::TransferComplete);

        // Serial frame reader (DMA based), give it a buffer to start reading into
        let fr = if let Some(dma_buf) = SerialDMAPool::alloc() {
            // Set up the first reader frame
            let dma_buf = dma_buf.init(DMAFrame::new());
            serial_rx.frame_read(dma_ch6, dma_buf)
        } else {
            unreachable!()
        };

        // Serial frame sender (DMA based)
        let fs: FrameSender<Box<SerialDMAPool>, _, 8> = serial_tx.frame_sender(dma_ch7);

        init::LateResources {
            rx: serial_rx,
            frame_reader: fr,
            frame_sender: fs,
        }
    }

    /// This task handles the character match interrupt at required by the `FrameReader`
    ///
    /// It will echo the buffer back to the serial.
    #[task(binds = USART2, resources = [rx, frame_reader, frame_sender], priority = 3)]
    fn serial_isr(cx: serial_isr::Context) {
        // Check for character match
        if cx.resources.rx.is_character_match(true) {
            if let Some(dma_buf) = SerialDMAPool::alloc() {
                let dma_buf = dma_buf.init(DMAFrame::new());
                let buf = cx.resources.frame_reader.character_match_interrupt(dma_buf);

                // Echo the buffer back over the serial
                cx.resources.frame_sender.send(buf).ok();
            }
        }
    }

    /// This task handles the RX transfer complete interrupt at required by the `FrameReader`
    ///
    /// In this case we are discarding if a frame gets full as no character match was received
    #[task(binds = DMA1_CH6, resources = [rx, frame_reader], priority = 3)]
    fn serial_rx_dma_isr(cx: serial_rx_dma_isr::Context) {
        if let Some(dma_buf) = SerialDMAPool::alloc() {
            let dma_buf = dma_buf.init(DMAFrame::new());

            // Erroneous packet as it did not fit in a buffer, throw away the buffer
            let _buf = cx
                .resources
                .frame_reader
                .transfer_complete_interrupt(dma_buf);
        }
    }

    /// This task handles the TX transfer complete interrupt at required by the `FrameSender`
    #[task(binds = DMA1_CH7, resources = [frame_sender], priority = 3)]
    fn serial_tx_dma_isr(cx: serial_tx_dma_isr::Context) {
        let fs = cx.resources.frame_sender;

        if let Some(_buf) = fs.transfer_complete_interrupt() {
            // Frame sent, drop the buffer to return it too the pool
        }

        // Send a new buffer
        // fs.send(buffer);
    }
};<|MERGE_RESOLUTION|>--- conflicted
+++ resolved
@@ -11,12 +11,7 @@
 #![no_std]
 
 use hal::{
-<<<<<<< HEAD
-    dma::{self, consts, DMAFrame, FrameReader, FrameSender},
-    flash::FlashVariant,
-=======
     dma::{self, DMAFrame, FrameReader, FrameSender},
->>>>>>> 5fce562d
     prelude::*,
     rcc::{ClockSecuritySystem, CrystalBypass, MsiFreq},
     serial::{self, Config, Serial},
