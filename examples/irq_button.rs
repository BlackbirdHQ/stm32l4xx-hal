#![no_std]
#![no_main]

extern crate cortex_m;
extern crate cortex_m_rt as rt;
extern crate panic_semihosting;
extern crate stm32l4xx_hal as hal;

use crate::hal::{
    gpio::{gpioc::PC13, Edge, ExtiPin, Input, PullUp},
    interrupt,
    prelude::*,
    stm32,
};
use cortex_m::{
    interrupt::{free, Mutex},
    peripheral::NVIC
};
use core::cell::RefCell;
use core::ops::DerefMut;
use rt::entry;

// Set up global state. It's all mutexed up for concurrency safety.
static BUTTON: Mutex<RefCell<Option<PC13<Input<PullUp>>>>> = Mutex::new(RefCell::new(None));

#[entry]
fn main() -> ! {
    if let Some(mut dp) = stm32::Peripherals::take() {
        dp.RCC.apb2enr.write(|w| w.syscfgen().set_bit());

        let mut rcc = dp.RCC.constrain();
        let mut flash = dp.FLASH.constrain(); // .constrain();
        let mut pwr = dp.PWR.constrain(&mut rcc.apb1r1);

        rcc.cfgr
<<<<<<< HEAD
            .hclk(48.mhz())
            .sysclk(48.mhz())
            .pclk1(24.mhz())
            .pclk2(24.mhz())
=======
            .sysclk(80.mhz())
>>>>>>> bcd22158
            .freeze(&mut flash.acr, &mut pwr);

        // Create a button input with an interrupt
        let mut gpioc = dp.GPIOC.split(&mut rcc.ahb2);
        let mut board_btn = gpioc
            .pc13
            .into_pull_up_input(&mut gpioc.moder, &mut gpioc.pupdr);
        board_btn.make_interrupt_source(&mut dp.SYSCFG);
        board_btn.enable_interrupt(&mut dp.EXTI);
        board_btn.trigger_on_edge(&mut dp.EXTI, Edge::FALLING);

        // Enable interrupts
        unsafe { NVIC::unmask(stm32::Interrupt::EXTI15_10); }

        free(|cs| {
            BUTTON.borrow(cs).replace(Some(board_btn));
        });

        loop {}
    }

    loop {}
}

#[interrupt]
fn EXTI15_10() {
    free(|cs| {
        let mut btn_ref = BUTTON.borrow(cs).borrow_mut();
        if let Some(ref mut btn) = btn_ref.deref_mut() {
            if btn.check_interrupt() {
                // if we don't clear this bit, the ISR would trigger indefinitely
                btn.clear_interrupt_pending_bit();
            }
        }
    });
}<|MERGE_RESOLUTION|>--- conflicted
+++ resolved
@@ -33,14 +33,10 @@
         let mut pwr = dp.PWR.constrain(&mut rcc.apb1r1);
 
         rcc.cfgr
-<<<<<<< HEAD
             .hclk(48.mhz())
-            .sysclk(48.mhz())
+            .sysclk(80.mhz())
             .pclk1(24.mhz())
             .pclk2(24.mhz())
-=======
-            .sysclk(80.mhz())
->>>>>>> bcd22158
             .freeze(&mut flash.acr, &mut pwr);
 
         // Create a button input with an interrupt
