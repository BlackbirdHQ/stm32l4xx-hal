//! Blinks an LED

#![deny(unsafe_code)]
// #![deny(warnings)]
#![no_std]
#![no_main]

extern crate cortex_m;
#[macro_use]
extern crate cortex_m_rt as rt;
extern crate cortex_m_semihosting as sh;
extern crate panic_semihosting;
extern crate stm32l4xx_hal as hal;
// #[macro_use(block)]
// extern crate nb;

use crate::hal::datetime::{Date, Time};
use crate::hal::delay::Delay;
use crate::hal::prelude::*;
use crate::hal::rcc::{CrystalBypass, ClockSecuritySystem};
use crate::hal::rtc::{Rtc, RtcClockSource, RtcConfig};
use crate::rt::ExceptionFrame;

use crate::sh::hio;
use core::fmt::Write;

#[entry]
fn main() -> ! {
    let mut hstdout = hio::hstdout().unwrap();

    writeln!(hstdout, "Hello, world!").unwrap();

    let cp = cortex_m::Peripherals::take().unwrap();
    let dp = hal::stm32::Peripherals::take().unwrap();

    let mut flash = dp.FLASH.constrain();
    let mut rcc = dp.RCC.constrain();
    let mut pwr = dp.PWR.constrain(&mut rcc.apb1r1);
    
    // Try a different clock configuration
    let clocks = rcc
        .cfgr
        .lse(CrystalBypass::Disable, ClockSecuritySystem::Disable)
        .freeze(&mut flash.acr, &mut pwr);
    
    let mut timer = Delay::new(cp.SYST, clocks);
<<<<<<< HEAD
    
=======
  
>>>>>>> 31447a73
    let rtc = Rtc::rtc(
        dp.RTC, 
        &mut rcc.apb1r1, 
        &mut rcc.bdcr, 
        &mut pwr.cr1,
        RtcConfig::default().clock_config(RtcClockSource::LSE) 
    );

    let mut time = Time::new(21.hours(), 57.minutes(), 32.seconds(), 0.micros(), false);
    let mut date = Date::new(1.day(), 24.date(), 4.month(), 2018.year());

    rtc.set_time(Some(&time), Some(&date));

    timer.delay_ms(1000_u32);
    timer.delay_ms(1000_u32);
    timer.delay_ms(1000_u32);

    let (rtc_date, rtc_time) = rtc.get_date_time();

    writeln!(hstdout, "Time: {:?}", rtc_time).unwrap();
    writeln!(hstdout, "Date: {:?}", rtc_date).unwrap();
    writeln!(hstdout, "Good bye!").unwrap();
    loop {}
}

#[exception]
fn HardFault(ef: &ExceptionFrame) -> ! {
    panic!("{:#?}", ef);
}<|MERGE_RESOLUTION|>--- conflicted
+++ resolved
@@ -44,11 +44,7 @@
         .freeze(&mut flash.acr, &mut pwr);
     
     let mut timer = Delay::new(cp.SYST, clocks);
-<<<<<<< HEAD
-    
-=======
   
->>>>>>> 31447a73
     let rtc = Rtc::rtc(
         dp.RTC, 
         &mut rcc.apb1r1, 
