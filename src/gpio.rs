//! General Purpose Input / Output

// Based on
// https://github.com/japaric/stm32f30x-hal/blob/master/src/gpio.rs

use core::marker::PhantomData;

use crate::rcc::{AHB2, APB2};
use crate::stm32::{EXTI, SYSCFG};

/// Extension trait to split a GPIO peripheral in independent pins and registers
pub trait GpioExt {
    /// The to split the GPIO into
    type Parts;

    /// Splits the GPIO block into independent pins and registers
    fn split(self, ahb: &mut AHB2) -> Self::Parts;
}

/// Input mode (type state)
pub struct Input<MODE> {
    _mode: PhantomData<MODE>,
}

/// Floating input (type state)
pub struct Floating;
/// Pulled down input (type state)
pub struct PullDown;
/// Pulled up input (type state)
pub struct PullUp;

/// Output mode (type state)
pub struct Output<MODE> {
    _mode: PhantomData<MODE>,
}

/// Push pull output (type state)
pub struct PushPull;
/// Open drain output (type state)
pub struct OpenDrain;

/// Analog mode (type state)
pub struct Analog;

/// GPIO Pin speed selection
pub enum Speed {
    Low = 0,
    Medium = 1,
    High = 2,
    VeryHigh = 3,
}

/// Alternate mode (type state)
pub struct Alternate<AF, MODE> {
    _af: PhantomData<AF>,
    _mode: PhantomData<MODE>,
}

/// Some alternate mode in open drain configuration (type state)
pub struct AlternateOD<AF, MODE> {
    _af: PhantomData<AF>,
    _mode: PhantomData<MODE>,
}

pub enum State {
    High,
    Low,
}

/// Alternate function 0 (type state)
pub struct AF0;

/// Alternate function 1 (type state)
pub struct AF1;

/// Alternate function 2 (type state)
pub struct AF2;

/// Alternate function 3 (type state)
pub struct AF3;

/// Alternate function 4 (type state)
pub struct AF4;

/// Alternate function 5 (type state)
pub struct AF5;

/// Alternate function 6 (type state)
pub struct AF6;

/// Alternate function 7 (type state)
pub struct AF7;

/// Alternate function 8 (type state)
pub struct AF8;

/// Alternate function 9 (type state)
pub struct AF9;

/// Alternate function 10 (type state)
pub struct AF10;

/// Alternate function 11 (type state)
pub struct AF11;

/// Alternate function 12 (type state)
pub struct AF12;

/// Alternate function 13 (type state)
pub struct AF13;

/// Alternate function 14 (type state)
pub struct AF14;

/// Alternate function 15 (type state)
pub struct AF15;

#[derive(Debug, PartialEq)]
pub enum Edge {
    Rising,
    Falling,
    RisingFalling,
}

/// External Interrupt Pin
pub trait ExtiPin {
    fn make_interrupt_source(&mut self, syscfg: &mut SYSCFG, apb2: &mut APB2);
    fn trigger_on_edge(&mut self, exti: &mut EXTI, level: Edge);
    fn enable_interrupt(&mut self, exti: &mut EXTI);
    fn disable_interrupt(&mut self, exti: &mut EXTI);
    fn clear_interrupt_pending_bit(&mut self);
    fn check_interrupt(&mut self) -> bool;
}

macro_rules! doc_comment {
    ($x:expr, $($tt:tt)*) => {
        #[doc = $x]
        $($tt)*
    };
}

macro_rules! impl_into_af {
    ($PXi:ident $AFR:ident $i:expr, $(($AF:ident, $NUM:expr, $NAME:ident));* $(;)?) => {
        $(
            doc_comment! {
                concat!("Configures the pin to serve as alternate function ", stringify!($NUM), " (", stringify!($AF), ")"),
                pub fn $NAME(self, moder: &mut MODER, afr: &mut $AFR) -> $PXi<Alternate<$AF, MODE>> {
                    const OFF_MODE: u32 = 2 * $i;
                    const OFF_AFR: u32 = 4 * ($i % 8);
                    const MODE: u32 = 0b10; // alternate function mode

                    moder.moder().modify(|r, w| unsafe {
                        w.bits((r.bits() & !(0b11 << OFF_MODE)) | (MODE << OFF_MODE))
                    });
                    afr.afr().modify(|r, w| unsafe {
                        w.bits((r.bits() & !(0b1111 << OFF_AFR)) | ($NUM << OFF_AFR))
                    });

                    $PXi { _mode: PhantomData }
                }
            }
        )*
    }
}

// In general, each parameter should use the same identifying letter. The third parameter, $gpioy,
// is an exception: it refers to the path to the RegisterBlock trait, which is sometimes reused. To
// find out which $gpioy to use, search in the stm32l4 documentation for the GPIOX struct, click on
// the RegisterBlock return value of the ptr() method, and check which gpioy is in its ::-path.
macro_rules! gpio {
    ($GPIOX:ident, $gpiox:ident, $gpioy:ident, $iopxenr:ident, $iopxrst:ident, $PXx:ident, $extigpionr:expr, [
        $($PXi:ident: ($pxi:ident, $i:expr, $MODE:ty, $AFR:ident, $exticri:ident),)+
    ]) => {
        /// GPIO
        pub mod $gpiox {
            use core::marker::PhantomData;
            use core::convert::Infallible;

<<<<<<< HEAD
            use crate::hal::digital::{OutputPin, InputPin};
=======
            use crate::hal::digital::v2::{OutputPin, StatefulOutputPin, toggleable, InputPin};
>>>>>>> 5fce562d
            use crate::stm32::{$gpioy, $GPIOX, EXTI, SYSCFG};

            use crate::rcc::{AHB2, APB2};
            use super::{

                Alternate, AlternateOD,
                AF0, AF1, AF2, AF3, AF4, AF5, AF6, AF7, AF8, AF9, AF10, AF11, AF12, AF13, AF14, AF15,
                Floating, GpioExt, Input, OpenDrain, Output, Analog, Edge, ExtiPin,
                PullDown, PullUp, PushPull, State, Speed,
            };

            /// GPIO parts
            pub struct Parts {
                /// Opaque AFRH register
                pub afrh: AFRH,
                /// Opaque AFRL register
                pub afrl: AFRL,
                /// Opaque MODER register
                pub moder: MODER,
                /// Opaque OTYPER register
                pub otyper: OTYPER,
                /// Opaque OSPEEDR register
                pub ospeedr: OSPEEDR,
                /// Opaque PUPDR register
                pub pupdr: PUPDR,
                $(
                    /// Pin
                    pub $pxi: $PXi<$MODE>,
                )+
            }

            impl GpioExt for $GPIOX {
                type Parts = Parts;

                fn split(self, ahb: &mut AHB2) -> Parts {
                    ahb.enr().modify(|_, w| w.$iopxenr().set_bit());
                    ahb.rstr().modify(|_, w| w.$iopxrst().set_bit());
                    ahb.rstr().modify(|_, w| w.$iopxrst().clear_bit());

                    Parts {
                        afrh: AFRH { _0: () },
                        afrl: AFRL { _0: () },
                        moder: MODER { _0: () },
                        otyper: OTYPER { _0: () },
                        ospeedr: OSPEEDR {_0: ()},
                        pupdr: PUPDR { _0: () },
                        $(
                            $pxi: $PXi { _mode: PhantomData },
                        )+
                    }
                }
            }

            /// Opaque AFRL register
            pub struct AFRL {
                _0: (),
            }

            impl AFRL {
                pub(crate) fn afr(&mut self) -> &$gpioy::AFRL {
                    unsafe { &(*$GPIOX::ptr()).afrl }
                }
            }

            /// Opaque AFRH register
            pub struct AFRH {
                _0: (),
            }

            impl AFRH {
                pub(crate) fn afr(&mut self) -> &$gpioy::AFRH {
                    unsafe { &(*$GPIOX::ptr()).afrh }
                }
            }

            /// Opaque MODER register
            pub struct MODER {
                _0: (),
            }

            impl MODER {
                pub(crate) fn moder(&mut self) -> &$gpioy::MODER {
                    unsafe { &(*$GPIOX::ptr()).moder }
                }
            }

            /// Opaque OTYPER register
            pub struct OTYPER {
                _0: (),
            }

            impl OTYPER {
                pub(crate) fn otyper(&mut self) -> &$gpioy::OTYPER {
                    unsafe { &(*$GPIOX::ptr()).otyper }
                }
            }

            /// Opaque OSPEEDR register
            pub struct OSPEEDR {
                _0: (),
            }
            impl OSPEEDR {
                #[allow(unused)]
                pub(crate) fn ospeedr(&mut self) -> &$gpioy::OSPEEDR {
                    unsafe { &(*$GPIOX::ptr()).ospeedr }
                }
            }

            /// Opaque PUPDR register
            pub struct PUPDR {
                _0: (),
            }

            impl PUPDR {
                pub(crate) fn pupdr(&mut self) -> &$gpioy::PUPDR {
                    unsafe { &(*$GPIOX::ptr()).pupdr }
                }
            }

            /// Partially erased pin
            pub struct $PXx<MODE> {
                i: u8,
                _mode: PhantomData<MODE>,
            }

            impl<MODE> OutputPin for $PXx<Output<MODE>> {
                type Error = Infallible;

                fn try_set_high(&mut self) -> Result<(), Self::Error> {
                    // NOTE(unsafe) atomic write to a stateless register
                    unsafe { (*$GPIOX::ptr()).bsrr.write(|w| w.bits(1 << self.i)) }
                    Ok(())
                }

                fn try_set_low(&mut self) -> Result<(), Self::Error> {
                    // NOTE(unsafe) atomic write to a stateless register
                    unsafe { (*$GPIOX::ptr()).bsrr.write(|w| w.bits(1 << (16 + self.i))) }
                    Ok(())
                }
            }

            impl<MODE> ExtiPin for $PXx<Input<MODE>> {
                /// Make corresponding EXTI line sensitive to this pin
                fn make_interrupt_source(&mut self, syscfg: &mut SYSCFG, apb2: &mut APB2) {
                    apb2.enr().modify(|_,w| w.syscfgen().set_bit());
                    let offset = 4 * (self.i % 4);
                    match self.i {
                        0..=3 => {
                            syscfg.exticr1.modify(|r, w| unsafe {
                                w.bits((r.bits() & !(0xf << offset)) | ($extigpionr << offset))
                            });
                        },
                        4..=7 => {
                            syscfg.exticr2.modify(|r, w| unsafe {
                                w.bits((r.bits() & !(0xf << offset)) | ($extigpionr << offset))
                            });
                        },
                        8..=11 => {
                            syscfg.exticr3.modify(|r, w| unsafe {
                                w.bits((r.bits() & !(0xf << offset)) | ($extigpionr << offset))
                            });
                        },
                        12..=15 => {
                            syscfg.exticr4.modify(|r, w| unsafe {
                                w.bits((r.bits() & !(0xf << offset)) | ($extigpionr << offset))
                            });
                        },
                        _ => {}
                    }
                }

                /// Generate interrupt on rising edge, falling edge or both
                fn trigger_on_edge(&mut self, exti: &mut EXTI, edge: Edge) {
                    match edge {
                        Edge::Rising => {
                            exti.rtsr1.modify(|r, w| unsafe { w.bits(r.bits() | (1 << self.i)) });
                            exti.ftsr1.modify(|r, w| unsafe { w.bits(r.bits() & !(1 << self.i)) });
                        },
                        Edge::Falling => {
                            exti.ftsr1.modify(|r, w| unsafe { w.bits(r.bits() | (1 << self.i)) });
                            exti.rtsr1.modify(|r, w| unsafe { w.bits(r.bits() & !(1 << self.i)) });
                        },
                        Edge::RisingFalling => {
                            exti.rtsr1.modify(|r, w| unsafe { w.bits(r.bits() | (1 << self.i)) });
                            exti.ftsr1.modify(|r, w| unsafe { w.bits(r.bits() | (1 << self.i)) });
                        }
                    }
                }

                /// Enable external interrupts from this pin.
                fn enable_interrupt(&mut self, exti: &mut EXTI) {
                    exti.imr1.modify(|r, w| unsafe { w.bits(r.bits() | (1 << self.i)) });
                }

                /// Disable external interrupts from this pin
                fn disable_interrupt(&mut self, exti: &mut EXTI) {
                    exti.imr1.modify(|r, w| unsafe { w.bits(r.bits() & !(1 << self.i)) });
                }

                /// Clear the interrupt pending bit for this pin
                fn clear_interrupt_pending_bit(&mut self) {
                    unsafe { (*EXTI::ptr()).pr1.write(|w| w.bits(1 << self.i) ) };
                }

                /// Reads the interrupt pending bit for this pin
                fn check_interrupt(&mut self) -> bool {
                    unsafe { ((*EXTI::ptr()).pr1.read().bits() & (1 << self.i)) != 0 }
                }
            }

            $(
                /// Pin
                pub struct $PXi<MODE> {
                    _mode: PhantomData<MODE>,
                }

                impl<MODE> $PXi<MODE> {
                    /// Configures the pin to operate as a floating input pin
                    pub fn into_floating_input(
                        self,
                        moder: &mut MODER,
                        pupdr: &mut PUPDR,
                    ) -> $PXi<Input<Floating>> {
                        let offset = 2 * $i;

                        // input mode
                        moder
                            .moder()
                            .modify(|r, w| unsafe { w.bits(r.bits() & !(0b11 << offset)) });

                        // no pull-up or pull-down
                        pupdr
                            .pupdr()
                            .modify(|r, w| unsafe { w.bits(r.bits() & !(0b11 << offset)) });

                        $PXi { _mode: PhantomData }
                    }

                    /// Configures the pin to operate as a pulled down input pin
                    pub fn into_pull_down_input(
                        self,
                        moder: &mut MODER,
                        pupdr: &mut PUPDR,
                    ) -> $PXi<Input<PullDown>> {
                        let offset = 2 * $i;

                        // input mode
                        moder
                            .moder()
                            .modify(|r, w| unsafe { w.bits(r.bits() & !(0b11 << offset)) });

                        // pull-down
                        pupdr.pupdr().modify(|r, w| unsafe {
                            w.bits((r.bits() & !(0b11 << offset)) | (0b10 << offset))
                        });

                        $PXi { _mode: PhantomData }
                    }

                    /// Configures the pin to operate as a pulled up input pin
                    pub fn into_pull_up_input(
                        self,
                        moder: &mut MODER,
                        pupdr: &mut PUPDR,
                    ) -> $PXi<Input<PullUp>> {
                        let offset = 2 * $i;

                        // input mode
                        moder
                            .moder()
                            .modify(|r, w| unsafe { w.bits(r.bits() & !(0b11 << offset)) });

                        // pull-up
                        pupdr.pupdr().modify(|r, w| unsafe {
                            w.bits((r.bits() & !(0b11 << offset)) | (0b01 << offset))
                        });

                        $PXi { _mode: PhantomData }
                    }

                    /// Configures the pin to operate as an open drain output pin
                    pub fn into_open_drain_output(
                        self,
                        moder: &mut MODER,
                        otyper: &mut OTYPER,
                    ) -> $PXi<Output<OpenDrain>> {
                        let offset = 2 * $i;

                        // general purpose output mode
                        let mode = 0b01;
                        moder.moder().modify(|r, w| unsafe {
                            w.bits((r.bits() & !(0b11 << offset)) | (mode << offset))
                        });

                        // open drain output
                        otyper
                            .otyper()
                            .modify(|r, w| unsafe { w.bits(r.bits() | (0b1 << $i)) });

                        $PXi { _mode: PhantomData }
                    }

                    /// Configures the pin to operate as an push pull output pin
                    /// Initial state will be low
                    pub fn into_push_pull_output(
                        self,
                        moder: &mut MODER,
                        otyper: &mut OTYPER,
                    ) -> $PXi<Output<PushPull>> {
                        self.into_push_pull_output_with_state(moder, otyper, State::Low)
                    }

                    /// Configures the pin to operate as an push pull output pin
                    /// Initial state can be chosen to be high or low
                    pub fn into_push_pull_output_with_state(
                        self,
                        moder: &mut MODER,
                        otyper: &mut OTYPER,
                        initial_state: State,
                    ) -> $PXi<Output<PushPull>> {
                        let mut res = $PXi { _mode: PhantomData };

                        // set pin high/low before activating, to prevent
                        // spurious signals (e.g. LED flash)
                        // TODO: I still see a flash of LED using this order
                        match initial_state {
                            State::High => res.try_set_high().unwrap(),
                            State::Low => res.try_set_low().unwrap(),
                        }

                        let offset = 2 * $i;

                        // general purpose output mode
                        let mode = 0b01;
                        moder.moder().modify(|r, w| unsafe {
                            w.bits((r.bits() & !(0b11 << offset)) | (mode << offset))
                        });

                        // push pull output
                        otyper
                            .otyper()
                            .modify(|r, w| unsafe { w.bits(r.bits() & !(0b1 << $i)) });

                        res
                    }

                        /// Configures the pin to operate as analog.
                        /// This mode is suitable when the pin is connected to the DAC or ADC,
                        /// COMP, OPAMP.
                        pub fn into_analog(
                        self,
                        moder: &mut MODER,
                        pupdr: &mut PUPDR,
                    ) -> $PXi<Analog> {
                        let offset = 2 * $i;

                        // analog mode
                        let mode = 0b11;
                        moder.moder().modify(|r, w| unsafe {
                            w.bits((r.bits() & !(0b11 << offset)) | (mode << offset))
                        });

                        // no pull-up or pull-down
                        pupdr
                            .pupdr()
                            .modify(|r, w| unsafe { w.bits(r.bits() & !(0b11 << offset)) });
                        $PXi { _mode: PhantomData }
                    }

                    /// Configures the pin to operate as an touch sample
                    pub fn into_touch_sample(
                        self,
                        moder: &mut MODER,
                        otyper: &mut OTYPER,
                        afr: &mut $AFR,
                    ) -> $PXi<Alternate<AF9, Output<OpenDrain>>> {
                        let od = self.into_open_drain_output(moder, otyper);
                        od.into_af9(moder, afr)
                    }

                    /// Configures the pin to operate as an touch channel
                    pub fn into_touch_channel(
                        self,
                        moder: &mut MODER,
                        otyper: &mut OTYPER,
                        afr: &mut $AFR,
                    ) -> $PXi<Alternate<AF9, Output<PushPull>>> {
                        let od = self.into_push_pull_output(moder, otyper);
                        od.into_af9(moder, afr)
                    }
                }

                impl $PXi<Output<OpenDrain>> {
                    /// Enables / disables the internal pull up
                    pub fn internal_pull_up(&mut self, pupdr: &mut PUPDR, on: bool) {
                        let offset = 2 * $i;

                        pupdr.pupdr().modify(|r, w| unsafe {
                            w.bits(
                                (r.bits() & !(0b11 << offset)) | if on {
                                    0b01 << offset
                                } else {
                                    0
                                },
                            )
                        });
                    }
                }

                impl<MODE> $PXi<Output<MODE>> {
                    /// Erases the pin number from the type
                    ///
                    /// This is useful when you want to collect the pins into an array where you
                    /// need all the elements to have the same type
                    pub fn downgrade(self) -> $PXx<Output<MODE>> {
                        $PXx {
                            i: $i,
                            _mode: self._mode,
                        }
                    }

                    /// Set pin speed
                    pub fn set_speed(self, speed: Speed) -> Self {
                        let offset = 2 * $i;

                        unsafe {
                            &(*$GPIOX::ptr()).ospeedr.modify(|r, w| {
                                w.bits((r.bits() & !(0b11 << offset)) | ((speed as u32) << offset))
                            })
                        };

                        self
                    }
                }

                impl<AF, MODE> $PXi<Alternate<AF, MODE>> {
                    /// Set pin speed
                    pub fn set_speed(self, speed: Speed) -> Self {
                        let offset = 2 * $i;

                        unsafe {
                            &(*$GPIOX::ptr()).ospeedr.modify(|r, w| {
                                w.bits((r.bits() & !(0b11 << offset)) | ((speed as u32) << offset))
                            })
                        };

                        self
                    }

                    /// Enables / disables the internal pull up
                    pub fn internal_pull_up(self, on: bool) -> Self {
                        let offset = 2 * $i;
                        let value = if on { 0b01 } else { 0b00 };
                        unsafe {
                            &(*$GPIOX::ptr()).pupdr.modify(|r, w| {
                                w.bits((r.bits() & !(0b11 << offset)) | (value << offset))
                            })
                        };

                        self
                    }

                    /// Turns pin alternate configuration pin into open drain
                    pub fn set_open_drain(self) -> $PXi<AlternateOD<AF, MODE>> {
                        let offset = $i;
                        unsafe {
                            &(*$GPIOX::ptr()).otyper.modify(|r, w| {
                                w.bits(r.bits() | (1 << offset))
                            })
                        };

                        $PXi {_mode: PhantomData }
                    }
                }

                impl<MODE> OutputPin for $PXi<Output<MODE>> {
                    type Error = Infallible;

                    fn try_set_high(&mut self) -> Result<(), Self::Error> {
                        // NOTE(unsafe) atomic write to a stateless register
                        unsafe { (*$GPIOX::ptr()).bsrr.write(|w| w.bits(1 << $i)) }
                        Ok(())
                    }

                    fn try_set_low(&mut self) -> Result<(), Self::Error> {
                        // NOTE(unsafe) atomic write to a stateless register
                        unsafe { (*$GPIOX::ptr()).bsrr.write(|w| w.bits(1 << (16 + $i))) }
                        Ok(())
                    }
                }

                impl<MODE> StatefulOutputPin for $PXi<Output<MODE>> {
                  fn is_set_high(&self) -> Result<bool, Self::Error> {
                      Ok(!self.is_set_low().unwrap())
                  }

                  fn is_set_low(&self) -> Result<bool, Self::Error> {
                      // NOTE(unsafe) atomic read with no side effects
                      Ok(unsafe { (*$GPIOX::ptr()).odr.read().bits() & (1 << $i) == 0 })
                  }
                }

                impl<MODE> toggleable::Default for $PXi<Output<MODE>> {}

                impl<MODE> InputPin for $PXi<Input<MODE>> {
                    type Error = Infallible;

                    fn try_is_high(&self) -> Result<bool, Self::Error> {
                        Ok(!self.try_is_low()?)
                    }

                    fn try_is_low(&self) -> Result<bool, Self::Error> {
                        // NOTE(unsafe) atomic read with no side effects
                        Ok(unsafe { (*$GPIOX::ptr()).idr.read().bits() & (1 << $i) == 0 })
                    }
                }

                impl<MODE> ExtiPin for $PXi<Input<MODE>> {
                    /// Configure EXTI Line $i to trigger from this pin.
                    fn make_interrupt_source(&mut self, syscfg: &mut SYSCFG, apb2: &mut APB2) {
                        apb2.enr().modify(|_,w| w.syscfgen().set_bit());
                        let offset = 4 * ($i % 4);
                        syscfg.$exticri.modify(|r, w| unsafe {
                            let mut exticr = r.bits();
                            exticr = (exticr & !(0xf << offset)) | ($extigpionr << offset);
                            w.bits(exticr)
                        });
                    }

                    /// Generate interrupt on rising edge, falling edge or both
                    fn trigger_on_edge(&mut self, exti: &mut EXTI, edge: Edge) {
                        match edge {
                            Edge::Rising => {
                                exti.rtsr1.modify(|r, w| unsafe { w.bits(r.bits() | (1 << $i)) });
                                exti.ftsr1.modify(|r, w| unsafe { w.bits(r.bits() & !(1 << $i)) });
                            },
                            Edge::Falling => {
                                exti.ftsr1.modify(|r, w| unsafe { w.bits(r.bits() | (1 << $i)) });
                                exti.rtsr1.modify(|r, w| unsafe { w.bits(r.bits() & !(1 << $i)) });
                            },
                            Edge::RisingFalling => {
                                exti.rtsr1.modify(|r, w| unsafe { w.bits(r.bits() | (1 << $i)) });
                                exti.ftsr1.modify(|r, w| unsafe { w.bits(r.bits() | (1 << $i)) });
                            }
                        }
                    }

                    /// Enable external interrupts from this pin.
                    fn enable_interrupt(&mut self, exti: &mut EXTI) {
                        exti.imr1.modify(|r, w| unsafe { w.bits(r.bits() | (1 << $i)) });
                    }

                    /// Disable external interrupts from this pin
                    fn disable_interrupt(&mut self, exti: &mut EXTI) {
                        exti.imr1.modify(|r, w| unsafe { w.bits(r.bits() & !(1 << $i)) });
                    }

                    /// Clear the interrupt pending bit for this pin
                    fn clear_interrupt_pending_bit(&mut self) {
                        unsafe { (*EXTI::ptr()).pr1.write(|w| w.bits(1 << $i) ) };
                    }

                    /// Reads the interrupt pending bit for this pin
                    fn check_interrupt(&mut self) -> bool {
                        unsafe { ((*EXTI::ptr()).pr1.read().bits() & (1 << $i)) != 0 }
                    }
                }

                impl<MODE> $PXi<MODE> {
                    impl_into_af! {
                        $PXi $AFR $i,
                        (AF0, 0, into_af0);
                        (AF1, 1, into_af1);
                        (AF2, 2, into_af2);
                        (AF3, 3, into_af3);
                        (AF4, 4, into_af4);
                        (AF5, 5, into_af5);
                        (AF6, 6, into_af6);
                        (AF7, 7, into_af7);
                        (AF8, 8, into_af8);
                        (AF9, 9, into_af9);
                        (AF10, 10, into_af10);
                        (AF11, 11, into_af11);
                        (AF12, 12, into_af12);
                        (AF13, 13, into_af13);
                        (AF14, 14, into_af14);
                        (AF15, 15, into_af15);
                    }
                }
            )+
        }

        pub use $gpiox::{
            $($PXi,)*
        };
    }
}

gpio!(GPIOA, gpioa, gpioa, gpioaen, gpioarst, PAx, 0, [
    PA0: (pa0, 0, Input<Floating>, AFRL, exticr1),
    PA1: (pa1, 1, Input<Floating>, AFRL, exticr1),
    PA2: (pa2, 2, Input<Floating>, AFRL, exticr1),
    PA3: (pa3, 3, Input<Floating>, AFRL, exticr1),
    PA4: (pa4, 4, Input<Floating>, AFRL, exticr2),
    PA5: (pa5, 5, Input<Floating>, AFRL, exticr2),
    PA6: (pa6, 6, Input<Floating>, AFRL, exticr2),
    PA7: (pa7, 7, Input<Floating>, AFRL, exticr2),
    PA8: (pa8, 8, Input<Floating>, AFRH, exticr3),
    PA9: (pa9, 9, Input<Floating>, AFRH, exticr3),
    PA10: (pa10, 10, Input<Floating>, AFRH, exticr3),
    PA11: (pa11, 11, Input<Floating>, AFRH, exticr3),
    PA12: (pa12, 12, Input<Floating>, AFRH, exticr4),
    PA13: (pa13, 13, Input<Floating>, AFRH, exticr4),
    PA14: (pa14, 14, Input<Floating>, AFRH, exticr4),
    PA15: (pa15, 15, Input<Floating>, AFRH, exticr4),
]);

gpio!(GPIOB, gpiob, gpiob, gpioben, gpiobrst, PBx, 1, [
    PB0: (pb0, 0, Input<Floating>, AFRL, exticr1),
    PB1: (pb1, 1, Input<Floating>, AFRL, exticr1),
    PB2: (pb2, 2, Input<Floating>, AFRL, exticr1),
    PB3: (pb3, 3, Input<Floating>, AFRL, exticr1),
    PB4: (pb4, 4, Input<Floating>, AFRL, exticr2),
    PB5: (pb5, 5, Input<Floating>, AFRL, exticr2),
    PB6: (pb6, 6, Input<Floating>, AFRL, exticr2),
    PB7: (pb7, 7, Input<Floating>, AFRL, exticr2),
    PB8: (pb8, 8, Input<Floating>, AFRH, exticr3),
    PB9: (pb9, 9, Input<Floating>, AFRH, exticr3),
    PB10: (pb10, 10, Input<Floating>, AFRH, exticr3),
    PB11: (pb11, 11, Input<Floating>, AFRH, exticr3),
    PB12: (pb12, 12, Input<Floating>, AFRH, exticr4),
    PB13: (pb13, 13, Input<Floating>, AFRH, exticr4),
    PB14: (pb14, 14, Input<Floating>, AFRH, exticr4),
    PB15: (pb15, 15, Input<Floating>, AFRH, exticr4),
]);

gpio!(GPIOC, gpioc, gpioc, gpiocen, gpiocrst, PCx, 2, [
    PC0: (pc0, 0, Input<Floating>, AFRL, exticr1),
    PC1: (pc1, 1, Input<Floating>, AFRL, exticr1),
    PC2: (pc2, 2, Input<Floating>, AFRL, exticr1),
    PC3: (pc3, 3, Input<Floating>, AFRL, exticr1),
    PC4: (pc4, 4, Input<Floating>, AFRL, exticr2),
    PC5: (pc5, 5, Input<Floating>, AFRL, exticr2),
    PC6: (pc6, 6, Input<Floating>, AFRL, exticr2),
    PC7: (pc7, 7, Input<Floating>, AFRL, exticr2),
    PC8: (pc8, 8, Input<Floating>, AFRH, exticr3),
    PC9: (pc9, 9, Input<Floating>, AFRH, exticr3),
    PC10: (pc10, 10, Input<Floating>, AFRH, exticr3),
    PC11: (pc11, 11, Input<Floating>, AFRH, exticr3),
    PC12: (pc12, 12, Input<Floating>, AFRH, exticr4),
    PC13: (pc13, 13, Input<Floating>, AFRH, exticr4),
    PC14: (pc14, 14, Input<Floating>, AFRH, exticr4),
    PC15: (pc15, 15, Input<Floating>, AFRH, exticr4),
]);

gpio!(GPIOD, gpiod, gpioc, gpioden, gpiodrst, PDx, 3, [
    PD0: (pd0, 0, Input<Floating>, AFRL, exticr1),
    PD1: (pd1, 1, Input<Floating>, AFRL, exticr1),
    PD2: (pd2, 2, Input<Floating>, AFRL, exticr1),
    PD3: (pd3, 3, Input<Floating>, AFRL, exticr1),
    PD4: (pd4, 4, Input<Floating>, AFRL, exticr2),
    PD5: (pd5, 5, Input<Floating>, AFRL, exticr2),
    PD6: (pd6, 6, Input<Floating>, AFRL, exticr2),
    PD7: (pd7, 7, Input<Floating>, AFRL, exticr2),
    PD8: (pd8, 8, Input<Floating>, AFRH, exticr3),
    PD9: (pd9, 9, Input<Floating>, AFRH, exticr3),
    PD10: (pd10, 10, Input<Floating>, AFRH, exticr3),
    PD11: (pd11, 11, Input<Floating>, AFRH, exticr3),
    PD12: (pd12, 12, Input<Floating>, AFRH, exticr4),
    PD13: (pd13, 13, Input<Floating>, AFRH, exticr4),
    PD14: (pd14, 14, Input<Floating>, AFRH, exticr4),
    PD15: (pd15, 15, Input<Floating>, AFRH, exticr4),
]);

gpio!(GPIOE, gpioe, gpioc, gpioeen, gpioerst, PEx, 4, [
    PE0: (pe0, 0, Input<Floating>, AFRL, exticr1),
    PE1: (pe1, 1, Input<Floating>, AFRL, exticr1),
    PE2: (pe2, 2, Input<Floating>, AFRL, exticr1),
    PE3: (pe3, 3, Input<Floating>, AFRL, exticr1),
    PE4: (pe4, 4, Input<Floating>, AFRL, exticr2),
    PE5: (pe5, 5, Input<Floating>, AFRL, exticr2),
    PE6: (pe6, 6, Input<Floating>, AFRL, exticr2),
    PE7: (pe7, 7, Input<Floating>, AFRL, exticr2),
    PE8: (pe8, 8, Input<Floating>, AFRH, exticr3),
    PE9: (pe9, 9, Input<Floating>, AFRH, exticr3),
    PE10: (pe10, 10, Input<Floating>, AFRH, exticr3),
    PE11: (pe11, 11, Input<Floating>, AFRH, exticr3),
    PE12: (pe12, 12, Input<Floating>, AFRH, exticr4),
    PE13: (pe13, 13, Input<Floating>, AFRH, exticr4),
    PE14: (pe14, 14, Input<Floating>, AFRH, exticr4),
    PE15: (pe15, 15, Input<Floating>, AFRH, exticr4),
]);

#[cfg(any(feature = "stm32l4x5", feature = "stm32l4x6"))]
gpio!(GPIOF, gpiof, gpioc, gpiofen, gpiofrst, PFx, 5, [
    PF0: (pf0, 0, Input<Floating>, AFRL, exticr1),
    PF1: (pf1, 1, Input<Floating>, AFRL, exticr1),
    PF2: (pf2, 2, Input<Floating>, AFRL, exticr1),
    PF3: (pf3, 3, Input<Floating>, AFRL, exticr1),
    PF4: (pf4, 4, Input<Floating>, AFRL, exticr2),
    PF5: (pf5, 5, Input<Floating>, AFRL, exticr2),
    PF6: (pf6, 6, Input<Floating>, AFRL, exticr2),
    PF7: (pf7, 7, Input<Floating>, AFRL, exticr2),
    PF8: (pf8, 8, Input<Floating>, AFRH, exticr3),
    PF9: (pf9, 9, Input<Floating>, AFRH, exticr3),
    PF10: (pf10, 10, Input<Floating>, AFRH, exticr3),
    PF11: (pf11, 11, Input<Floating>, AFRH, exticr3),
    PF12: (pf12, 12, Input<Floating>, AFRH, exticr4),
    PF13: (pf13, 13, Input<Floating>, AFRH, exticr4),
    PF14: (pf14, 14, Input<Floating>, AFRH, exticr4),
    PF15: (pf15, 15, Input<Floating>, AFRH, exticr4),
]);

#[cfg(any(feature = "stm32l4x5", feature = "stm32l4x6"))]
gpio!(GPIOG, gpiog, gpioc, gpiogen, gpiogrst, PGx, 6, [
    PG0: (pg0, 0, Input<Floating>, AFRL, exticr1),
    PG1: (pg1, 1, Input<Floating>, AFRL, exticr1),
    PG2: (pg2, 2, Input<Floating>, AFRL, exticr1),
    PG3: (pg3, 3, Input<Floating>, AFRL, exticr1),
    PG4: (pg4, 4, Input<Floating>, AFRL, exticr2),
    PG5: (pg5, 5, Input<Floating>, AFRL, exticr2),
    PG6: (pg6, 6, Input<Floating>, AFRL, exticr2),
    PG7: (pg7, 7, Input<Floating>, AFRL, exticr2),
    PG8: (pg8, 8, Input<Floating>, AFRH, exticr3),
    PG9: (pg9, 9, Input<Floating>, AFRH, exticr3),
    PG10: (pg10, 10, Input<Floating>, AFRH, exticr3),
    PG11: (pg11, 11, Input<Floating>, AFRH, exticr3),
    PG12: (pg12, 12, Input<Floating>, AFRH, exticr4),
    PG13: (pg13, 13, Input<Floating>, AFRH, exticr4),
    PG14: (pg14, 14, Input<Floating>, AFRH, exticr4),
    PG15: (pg15, 15, Input<Floating>, AFRH, exticr4),
]);<|MERGE_RESOLUTION|>--- conflicted
+++ resolved
@@ -176,11 +176,7 @@
             use core::marker::PhantomData;
             use core::convert::Infallible;
 
-<<<<<<< HEAD
-            use crate::hal::digital::{OutputPin, InputPin};
-=======
-            use crate::hal::digital::v2::{OutputPin, StatefulOutputPin, toggleable, InputPin};
->>>>>>> 5fce562d
+            use crate::hal::digital::{OutputPin, StatefulOutputPin, toggleable, InputPin};
             use crate::stm32::{$gpioy, $GPIOX, EXTI, SYSCFG};
 
             use crate::rcc::{AHB2, APB2};
@@ -673,11 +669,11 @@
                 }
 
                 impl<MODE> StatefulOutputPin for $PXi<Output<MODE>> {
-                  fn is_set_high(&self) -> Result<bool, Self::Error> {
-                      Ok(!self.is_set_low().unwrap())
+                  fn try_is_set_high(&self) -> Result<bool, Self::Error> {
+                      Ok(!self.try_is_set_low().unwrap())
                   }
 
-                  fn is_set_low(&self) -> Result<bool, Self::Error> {
+                  fn try_is_set_low(&self) -> Result<bool, Self::Error> {
                       // NOTE(unsafe) atomic read with no side effects
                       Ok(unsafe { (*$GPIOX::ptr()).odr.read().bits() & (1 << $i) == 0 })
                   }
