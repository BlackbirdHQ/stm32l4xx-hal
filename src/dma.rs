--- conflicted
+++ resolved
@@ -417,13 +417,9 @@
                         /// `inc` indicates whether the address will be incremented after every byte transfer
                         #[inline]
                         pub fn set_peripheral_address(&mut self, address: u32, inc: bool) {
-<<<<<<< HEAD
-                            self.cpar().write(|w| unsafe { w.pa().bits(address) });
-=======
                             self.cpar().write(|w|
                                 unsafe { w.pa().bits(address) }
                             );
->>>>>>> d741438f
                             self.ccr().modify(|_, w| w.pinc().bit(inc) );
                         }
 
@@ -432,13 +428,9 @@
                         /// `inc` indicates whether the address will be incremented after every byte transfer
                         #[inline]
                         pub fn set_memory_address(&mut self, address: u32, inc: bool) {
-<<<<<<< HEAD
-                            self.cmar().write(|w| unsafe { w.ma().bits(address) });
-=======
                             self.cmar().write(|w|
                                 unsafe { w.ma().bits(address) }
                             );
->>>>>>> d741438f
                             self.ccr().modify(|_, w| w.minc().bit(inc) );
                         }
 
