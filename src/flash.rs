//! Flash memory module
//!
//! Example usage of flash programming interface:
//!
//! ```
//! fn program_region(mut flash: flash::McuFlash) -> Result<(), flash::Error> {
//!     // Unlock the flashing module
//!     let mut prog = flash.unlock()?;
//!     let (start, end) = prog.range();
//!
//!     let page = start + 1024;
//!
//!     // Perform the erase and programing operation
//!     let data = [
//!         0x1111_1112_1113_1114,
//!         0x2221_2222_2223_2224,
//!         0x3331_3332_3333_3334,
//!     ];
//!     prog.try_write(page, &data)?;
//!
//!     // Check result (not needed, but done for this example)
//!     let addr = page as *const u64;
//!     assert!(unsafe { core::ptr::read(addr) } == data[0]);
//!     assert!(unsafe { core::ptr::read(addr.offset(1)) } == data[1]);
//!     assert!(unsafe { core::ptr::read(addr.offset(2)) } == data[2]);
//!
//!     Ok(())
//! }
//! ```

#![deny(missing_docs)]

use crate::stm32::{flash, FLASH};
use core::convert::TryInto;
use core::{mem, ops::Drop, ptr};
use embedded_storage::{
    iter::IterableByOverlaps,
    nor_flash::{NorFlash, ReadNorFlash},
    Region,
};

#[derive(Clone, Copy, Debug)]
/// Size of the MCU flash
pub enum FlashVariant {
    /// 1MB flash size
    #[cfg(any(feature = "stm32l4x1", feature = "stm32l4x5", feature = "stm32l4x6"))]
    Size1024KB = 1024,
    /// 512KB flash size
    #[cfg(any(
        feature = "stm32l4x1",
        feature = "stm32l4x2",
        feature = "stm32l4x5",
        feature = "stm32l4x6"
    ))]
    Size512KB = 512,
    /// 256KB flash size
    #[cfg(any(
        feature = "stm32l4x1",
        feature = "stm32l4x2",
        feature = "stm32l4x3",
        feature = "stm32l4x5",
        feature = "stm32l4x6"
    ))]
    Size256KB = 256,
    /// 128KB flash size
    #[cfg(any(feature = "stm32l4x1", feature = "stm32l4x2", feature = "stm32l4x3",))]
    Size128KB = 128,
    /// 64KB flash size
    #[cfg(feature = "stm32l4x2")]
    Size64KB = 64,
}

impl FlashVariant {
    const fn bytes(self) -> usize {
        self as usize * 1024
    }
}

/// Error type of flash peripheral when programming
/// If an error occurs during a program or erase operation, one of the following error flags is set
#[derive(Debug)]
pub enum ProgrammingError {
    /// Programming Error
    ///
    /// In standard programming: PROGERR is set if the word to write is not previously erased
    /// (except if the value to program is full zero).
    Programming,
    /// Size Programming Error
    ///
    /// In standard programming or in fast programming: only double word can be
    /// programmed and only 32-bit data can be written. SIZERR is set if a byte or an halfword is written
    Size,
    /// Alignment Programming error
    ///
    /// PGAERR is set if one of the following conditions occurs:
    /// – In standard programming: the first word to be programmed is not aligned with a
    ///   double word address, or the second word doesn’t belong to the same double word
    ///   address.
    /// – In fast programming: the data to program doesn’t belong to the same row than the
    ///   previous programmed double words, or the address to program is not greater than
    ///   the previous one.
    Alignment,
    /// Programming Sequence Error
    ///
    /// PGSERR is set if one of the following conditions occurs:
    /// – In the standard programming sequence or the fast programming sequence: a data
    ///   is written when PG and FSTPG are cleared.
    /// – In the standard programming sequence or the fast programming sequence:
    ///   MER1, MER2, and PER are not cleared when PG or FSTPG is set.
    /// – In the fast programming sequence: the Mass erase is not performed before setting
    ///   FSTPG bit.
    /// – In the mass erase sequence: PG, FSTPG, and PER are not cleared when MER1
    ///   or MER2 is set.
    /// – In the page erase sequence: PG, FSTPG, MER1 and MER2 are not cleared when
    ///   PER is set.
    /// – PGSERR is set also if PROGERR, SIZERR, PGAERR, MISSERR, FASTERR or
    ///   PGSERR is set due to a previous programming error
    Sequence,
    /// Write Protection Error
    ///
    /// WRPERR is set if one of the following conditions occurs:
    /// – Attempt to program or erase in a write protected area (WRP) or in a PCROP area.
    /// – Attempt to perform a bank erase when one page or more is protected by WRP or
    ///   PCROP.
    /// – The debug features are connected or the boot is executed from SRAM or from
    ///   System flash when the read protection (RDP) is set to Level 1.
    /// – Attempt to modify the option bytes when the read protection (RDP) is set to
    ///   Level 2.
    WriteProtection,
    /// Fast Programming Data Miss Error
    ///
    /// In fast programming: all the data must be written successively. MISSERR is set if the
    /// previous data programmation is finished and the next data to program is not written yet
    DataMiss,
    /// Fast Programming Error
    ///
    /// In fast programming: FASTERR is set if one of the following conditions occurs:
    /// – When FSTPG bit is set for more than 7ms which generates a time-out detection.
    /// – When the row fast programming has been interrupted by a MISSERR, PGAERR,
    ///   WRPERR or SIZERR.
    FastProgramming,
}

/// Error type of flash peripheral
#[derive(Debug)]
pub enum Error {
    /// Flash controller is not done yet
    Busy,
    /// Error detected (by command execution, or because no command could be executed)
    Programming(ProgrammingError),
    /// Set during read if ECC decoding logic detects correctable or uncorrectable error
    EccError,
    /// Page number is out of range
    OutOfBounds,
    /// (Legal) command failed
    Failure,
}

/// Extension trait to constrain the FLASH peripheral
pub trait FlashExt {
    /// Constrains the FLASH peripheral to play nicely with the other abstractions
    fn constrain(self, variant: FlashVariant) -> McuFlash;
}

impl FlashExt for FLASH {
    fn constrain(self, variant: FlashVariant) -> McuFlash {
        McuFlash {
            acr: ACR {},
            pdkeyr: PDKEYR {},
            keyr: KEYR {},
            optkeyr: OPTKEYR {},
            sr: SR {},
            cr: CR {},
            eccr: ECCR {},
            pcrop1sr: PCROP1SR {},
            pcrop1er: PCROP1ER {},
            wrp1ar: WRP1AR {},
            wrp1br: WRP1BR {},
            memory_map: MemoryMap(variant),
        }
    }
}

/// Constrained FLASH peripheral
pub struct McuFlash {
    /// Opaque ACR register
    pub acr: ACR,
    /// Opaque PDKEYR register
    pub pdkeyr: PDKEYR,
    /// Opaque KEYR register
    pub keyr: KEYR,
    /// Opaque OPTKEYR register
    pub optkeyr: OPTKEYR,
    /// Opaque SR register
    pub sr: SR,
    /// Opaque SR register
    pub cr: CR,
    /// Opaque ECCR register
    pub eccr: ECCR,
    /// Opaque PCROP1SR register
    pub pcrop1sr: PCROP1SR,
    /// Opaque PCROP1ER register
    pub pcrop1er: PCROP1ER,
    /// Opaque WRP1AR register
    pub wrp1ar: WRP1AR,
    /// Opaque WRP1BR register
    pub wrp1br: WRP1BR,
    /// Memory map of the given Flash variant
    memory_map: MemoryMap,
}

macro_rules! generate_register {
    ($a:ident, $b:ident, $name:expr) => {
        #[doc = "Opaque "]
        #[doc = $name]
        #[doc = " register"]
        pub struct $a;

        impl $a {
            #[allow(unused)]
            pub(crate) fn $b(&mut self) -> &flash::$a {
                // NOTE(unsafe) this proxy grants exclusive access to this register
                unsafe { &(*FLASH::ptr()).$b }
            }
        }
    };

    ($a:ident, $b:ident) => {
        generate_register!($a, $b, stringify!($a));
    };
}

generate_register!(ACR, acr);
generate_register!(PDKEYR, pdkeyr);
generate_register!(KEYR, keyr);
generate_register!(OPTKEYR, optkeyr);
generate_register!(SR, sr);
generate_register!(CR, cr);
generate_register!(ECCR, eccr);
generate_register!(PCROP1SR, pcrop1sr);
generate_register!(PCROP1ER, pcrop1er);
generate_register!(WRP1AR, wrp1ar);
generate_register!(WRP1BR, wrp1br);

const FLASH_KEY1: u32 = 0x4567_0123;
const FLASH_KEY2: u32 = 0xCDEF_89AB;

impl McuFlash {
    /// Unlock the flash registers via KEYR to access the flash programming
    pub fn unlock<'a>(&'a mut self) -> Result<FlashProgramming<'a>, Error> {
        let keyr = self.keyr.keyr();
        unsafe {
            keyr.write(|w| w.bits(FLASH_KEY1));
            keyr.write(|w| w.bits(FLASH_KEY2));
        }

        let cr = &mut self.cr;
        if cr.cr().read().lock().bit_is_clear() {
            let sr = &mut self.sr;
            Ok(FlashProgramming {
                sr,
                cr,
                memory_map: self.memory_map,
            })
        } else {
            Err(Error::Failure)
        }
    }

    /// Return the capacity of the flash in bytes
    pub fn capacity(&self) -> usize {
        self.memory_map.0.bytes() - 1
    }
}

/// Flash programming interface
pub struct FlashProgramming<'a> {
    sr: &'a mut SR,
    cr: &'a mut CR,
    memory_map: MemoryMap,
}

impl<'a> FlashProgramming<'a> {
    fn status(&mut self) -> Result<(), Error> {
        let sr = self.sr.sr().read();

        if sr.bsy().bit_is_set() {
            Err(Error::Busy)
<<<<<<< HEAD
        } else if sr.pgaerr().bit_is_set() | sr.progerr().bit_is_set() | sr.wrperr().bit_is_set() {
            Err(Error::Illegal)
=======
        } else if sr.pgaerr().bit_is_set() {
            Err(Error::Programming(ProgrammingError::Alignment))
        } else if sr.progerr().bit_is_set() {
            Err(Error::Programming(ProgrammingError::Programming))
        } else if sr.wrperr().bit_is_set() {
            Err(Error::Programming(ProgrammingError::WriteProtection))
        } else if sr.sizerr().bit_is_set() {
            Err(Error::Programming(ProgrammingError::Size))
        } else if sr.pgserr().bit_is_set() {
            Err(Error::Programming(ProgrammingError::Sequence))
>>>>>>> e71a03e2
        } else {
            Ok(())
        }
    }

    /// Lock the flash memory controller
    fn lock(&mut self) {
        self.cr.cr().modify(|_, w| w.lock().set_bit());
    }

    /// Wait till last flash operation is complete
    fn wait(&mut self) -> Result<(), Error> {
        while self.sr.sr().read().bsy().bit_is_set() {}
        self.status()
    }

    /// Erase all flash pages, note that this will erase the current running program if it is not
    /// called from a program running in RAM.
    pub fn erase_banks(&mut self, banks: &[MemoryBank]) -> Result<(), Error> {
        self.status()?;

        // Set the MER1 bit or/and MER2 (depending on the bank) in the Flash control register
        // (FLASH_CR). Both banks can be selected in the same operation.
        self.cr.cr().modify(|_, w| {
            for bank in banks {
                match bank {
                    MemoryBank::Bank1 => w.mer1().set_bit(),
                    MemoryBank::Bank2 => w.mer2().set_bit(),
                };
            }
            w
        });

        // Set the STRT bit in the FLASH_CR register.
        self.cr.cr().modify(|_, w| w.start().set_bit());

        // Wait for the BSY bit to be cleared in the Flash status register (FLASH_SR)
        let res = self.wait();

        self.cr.cr().modify(|_, w| {
            for bank in banks {
                match bank {
                    MemoryBank::Bank1 => w.mer1().clear_bit(),
                    MemoryBank::Bank2 => w.mer2().clear_bit(),
                };
            }
            w
        });

        res
    }

    fn erase_page(&mut self, page: &Page) -> Result<(), Error> {
        self.status()?;

        let page_number = (page.location - MemoryMap::start()) / page.size as u32;
        match page.area {
            Area::Main(MemoryBank::Bank1) => {
                self.cr.cr().modify(|_, w| unsafe {
                    w.bker()
                        .clear_bit()
                        .pnb()
                        .bits(page_number as u8)
                        .per()
                        .set_bit()
                });
            }
            Area::Main(MemoryBank::Bank2) => {
                self.cr.cr().modify(|_, w| unsafe {
                    w.bker()
                        .set_bit()
                        .pnb()
                        .bits((page_number - 256) as u8)
                        .per()
                        .set_bit()
                });
            }
            // TODO: Handle Area::SystemMemory, Area::OneTimeProgrammable & Area::OptionBytes
            _ => {
                return Err(Error::OutOfBounds);
            }
        }

        self.cr.cr().modify(|_, w| w.start().set_bit());

        let res = self.wait();

        self.cr.cr().modify(|_, w| w.per().clear_bit());

        res
    }

    /// Programming in a previously programmed address is not allowed except if the data to write
    /// is full zero, and any attempt will set PROGERR flag in the Flash status register
    /// (FLASH_SR).
    ///
    /// It is only possible to program double word (2 x 32-bit data).
    /// • Any attempt to write byte or half-word will set SIZERR flag in the FLASH_SR register.
    /// • Any attempt to write a double word which is not aligned with a double word address will
    ///   set PGAERR flag in the FLASH_SR register.
    fn write_native(&mut self, data: &[u64], aligned_address: usize) -> Result<(), Error> {
        self.status()?;
        // NB: The check for alignment of the address, and that the flash is erased is made by the
        // flash controller. The `wait` function will return the proper error codes.
        let mut address = aligned_address as *mut u32;

        self.cr.cr().modify(|_, w| w.pg().set_bit());

        for dword in data {
            unsafe {
                ptr::write_volatile(address, *dword as u32);
                ptr::write_volatile(address.add(1), (*dword >> 32) as u32);

                address = address.add(2);
            }

            self.wait()?;

            if self.sr.sr().read().eop().bit_is_set() {
                self.sr.sr().modify(|_, w| w.eop().clear_bit());
            }
        }

        self.cr.cr().modify(|_, w| w.pg().clear_bit());

        Ok(())
    }

    fn write_bytes(&mut self, data: &[u8], address: u32) -> Result<(), Error> {
        let address = address as usize;
        let address_offset = address % mem::align_of::<u64>();
        let unaligned_size = (mem::size_of::<u64>() - address_offset) % mem::size_of::<u64>();

        if unaligned_size > 0 {
            let unaligned_data = &data[..unaligned_size];
            // Handle unaligned address data, make it into a native write
            let mut dword = 0xffff_ffff_ffff_ffffu64;
            for b in unaligned_data {
                dword = (dword >> 8) | ((*b as u64) << 56);
            }

            let unaligned_address = address - address_offset;
            let native = &[dword];
            self.write_native(native, unaligned_address)?;
        }

        // Handle aligned address data
        let aligned_data = &data[unaligned_size..];
        let mut aligned_address = if unaligned_size > 0 {
            address - address_offset + mem::size_of::<u64>()
        } else {
            address
        };

        let mut chunks = aligned_data.chunks_exact(mem::size_of::<u64>());

        while let Some(exact_chunk) = chunks.next() {
            // Write chunks
            let native = &[u64::from_ne_bytes(exact_chunk.try_into().unwrap())];
            self.write_native(native, aligned_address)?;
            aligned_address += mem::size_of::<u64>();
        }

        let rem = chunks.remainder();

        if !rem.is_empty() {
            let mut dword = 0xffff_ffff_ffff_ffffu64;
            // Write remainder
            for b in rem.iter().rev() {
                dword = (dword << 8) | *b as u64;
            }

            let native = &[dword];
            self.write_native(native, aligned_address)?;
        }

        Ok(())
    }
}

impl<'a> Drop for FlashProgramming<'a> {
    fn drop(&mut self) {
        // Lock on drop
        self.lock();
    }
}

#[derive(Copy, Clone, Debug, PartialEq)]
/// Describes which flash area is being addressed
enum Area {
    /// Main flash area
    Main(MemoryBank),
    /// System memory flash area
    SystemMemory,
    /// OTA (One time programmable) flash area
    OneTimeProgrammable,
    /// Option bytes flash area
    OptionBytes,
}

#[derive(Copy, Clone, Debug, PartialEq)]
/// Describes which memory bank is being addressed
pub enum MemoryBank {
    /// Memory bank 1
    Bank1,
    /// Memory bank 2
    Bank2,
}

#[derive(Copy, Clone, Debug, PartialEq)]
/// Flash page, as being the smallest entity to erase
struct Page {
    area: Area,
    location: u32,
    size: usize,
}

const MAX_PAGE_SIZE: usize = 2048;

#[derive(Clone, Copy)]
/// Memory map describing the sections and pages of the flash
pub struct MemoryMap(FlashVariant);

impl MemoryMap {
    /// Get an iterator over all the possible pages of the flash memory
    fn pages(&self) -> impl Iterator<Item = Page> {
        let page_size = self.page_size();
        let last_page = (self.0.bytes() / page_size) - 1;

        (0..last_page).map(move |page_number| {
            let bank = if page_number <= last_page / 2 {
                MemoryBank::Bank1
            } else {
                MemoryBank::Bank2
            };

            Page::new(
                Area::Main(bank),
                Self::start() + (page_number * page_size) as u32,
                page_size as usize,
            )
        })
    }

    /// The base address (start) of the flash memory
    pub const fn start() -> u32 {
        0x0800_0000
    }

    /// The end address of the flash memory
    pub const fn end(&self) -> u32 {
        (0x0800_0000 + self.0.bytes() - 1) as u32
    }

    fn page_size(&self) -> usize {
        MAX_PAGE_SIZE
    }
}

impl Region for Page {
    fn contains(&self, address: u32) -> bool {
        (self.location <= address) && (self.end() > address)
    }
}

impl Page {
    /// Construct a new `Page`
    const fn new(area: Area, location: u32, size: usize) -> Self {
        Self {
            area,
            location,
            size,
        }
    }

    /// The end address of the page
    const fn end(&self) -> u32 {
        self.location + self.size as u32 - 1
    }
}

impl<'a> ReadNorFlash for FlashProgramming<'a> {
    type Error = Error;

    const READ_SIZE: usize = 1;

    fn try_read(&mut self, offset: u32, bytes: &mut [u8]) -> Result<(), Self::Error> {
        if offset > self.capacity() as u32 {
            return Err(Error::OutOfBounds);
        }

        let mut address = (MemoryMap::start() + offset) as *const u8;

        for data in bytes {
            unsafe {
                *data = ptr::read(address);
                address = address.add(1);
            }
        }
        Ok(())
    }

    fn capacity(&self) -> usize {
        self.memory_map.0.bytes() - 1
    }
}

impl<'a> NorFlash for FlashProgramming<'a> {
    const WRITE_SIZE: usize = 8;
    const ERASE_SIZE: usize = 2048;

    fn try_write(&mut self, offset: u32, bytes: &[u8]) -> Result<(), Self::Error> {
        if offset as usize + bytes.len() > self.capacity() {
            return Err(Error::OutOfBounds);
        }

        if offset % Self::WRITE_SIZE as u32 != 0 {
            return Err(Error::Programming(ProgrammingError::Alignment));
        }

        if bytes.len() % Self::WRITE_SIZE != 0 {
            return Err(Error::Programming(ProgrammingError::Size));
        }

        let mut aligned_address = (MemoryMap::start() + offset) as usize;
        for exact_chunk in bytes.chunks_exact(Self::WRITE_SIZE) {
            let native = &[u64::from_ne_bytes(exact_chunk.try_into().unwrap())];
            self.write_native(native, aligned_address)?;
            aligned_address += Self::WRITE_SIZE;
        }

        Ok(())
    }

    fn try_erase(&mut self, from: u32, to: u32) -> Result<(), Self::Error> {
        // Check that from & to is properly aligned to a proper erase resolution
        if from % 2048 != 0 || to % 2048 != 0 {
            return Err(Error::Programming(ProgrammingError::Alignment));
        }

        self.memory_map
            .pages()
            .skip_while(|page| !page.contains(MemoryMap::start() + from))
            .take_while(|page| !page.contains(MemoryMap::start() + to))
            .try_for_each(|page| self.erase_page(&page))
    }
}<|MERGE_RESOLUTION|>--- conflicted
+++ resolved
@@ -286,10 +286,6 @@
 
         if sr.bsy().bit_is_set() {
             Err(Error::Busy)
-<<<<<<< HEAD
-        } else if sr.pgaerr().bit_is_set() | sr.progerr().bit_is_set() | sr.wrperr().bit_is_set() {
-            Err(Error::Illegal)
-=======
         } else if sr.pgaerr().bit_is_set() {
             Err(Error::Programming(ProgrammingError::Alignment))
         } else if sr.progerr().bit_is_set() {
@@ -300,7 +296,6 @@
             Err(Error::Programming(ProgrammingError::Size))
         } else if sr.pgserr().bit_is_set() {
             Err(Error::Programming(ProgrammingError::Sequence))
->>>>>>> e71a03e2
         } else {
             Ok(())
         }
